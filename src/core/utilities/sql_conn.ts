--- conflicted
+++ resolved
@@ -3,16 +3,10 @@
 
 const pgConfig: PoolConfig = process.env.DATABASE_URL
     ? {
-<<<<<<< HEAD
-          connectionString: process.env.DATABASE_URL,
-          ssl: { rejectUnauthorized: false }
-      }
-=======
         connectionString: process.env.DATABASE_URL,
         // Always enable SSL for DATABASE_URL connections
         ssl: { rejectUnauthorized: false }
     }
->>>>>>> e0605361
     : {
         host: process.env.PGHOST || 'localhost',
         port: parseInt(process.env.PGPORT || '5432', 10),
@@ -22,29 +16,21 @@
         ssl: false
     };
 
-console.log('Database configuration:', {
-    ...pgConfig,
-    password: pgConfig.password ? '[REDACTED]' : undefined
-});
-
 const pool = new Pool(pgConfig);
 
 // Add error handling
 pool.on('error', (err) => {
     console.error('Unexpected error on idle client', err);
-    // Don't exit the process, just log the error
-    console.error('Database pool error:', err);
+    process.exit(-1);
 });
 
 // Test the connection
 pool.query('SELECT NOW()', (err, res) => {
     if (err) {
         console.error('Error connecting to the database:', err);
-        // Don't exit the process, just log the error
-        console.error('Database connection error:', err);
-    } else {
-        console.log('Database connected successfully');
+        process.exit(-1);
     }
+    console.log('Database connected successfully');
 });
 
 export { pool };