{
    "name": "tcss460_node_express_template",
    "version": "1.0.0",
    "description": "Template for a node/express web service for TCSS 460",
    "main": "build/index.js",
    "scripts": {
        "start": "node build/src/index.js",
<<<<<<< HEAD
        "postinstall": "npm run build",
=======
        "postinstall": "tsc",
>>>>>>> e0605361
        "build": "tsc -p .",
        "dev": "nodemon -r dotenv/config src/index.ts",
        "local": "nodemon -r dotenv/config src/index.ts",
        "lint": "eslint . --ext .ts",
        "test": "echo \"Error: no test specified\" && exit 1",
        "reset-db": "docker-compose down && docker-compose up -d && sleep 10 && docker exec lecture-db psql -U tcss460 -d tcss460 -c \"DROP SCHEMA public CASCADE; CREATE SCHEMA public;\" && docker exec lecture-db psql -U tcss460 -d tcss460 -f /docker-entrypoint-initdb.d/init.sql",
        "test:postman": "npm run reset-db && sleep 5 && newman run tests/books-api.postman_collection.json",
        "test:e2e": "start-server-and-test \"npm run local\" http://localhost:4001 \"npm run test:postman\"",
        "format:check": "prettier --check .",
        "format:write": "prettier --write .",
        "deploy": "npm run build && git add . && git commit -m Heroku && git push heroku main",
        "docs": "apidoc -i src/ -o docs/",
        "docs:deploy": "npm run docs && git add docs/ && git commit -m 'Update API documentation' && git push origin main",
        "clean-books": "ts-node scripts/cleanBooks.ts"
    },
    "keywords": [],
    "author": "Charles Bryan",
    "repository": {
        "type": "git",
        "url": "https://github.com/cfb3/cfb3-tcss4540-labs-23sp"
    },
    "engines": {
        "node": "20.17.0"
    },
    "license": "ISC",
    "devDependencies": {
        "@types/csv-parse": "^1.2.2",
        "@types/csv-stringify": "^1.4.3",
        "@types/express": "^4.17.1",
        "@types/jsonwebtoken": "^9.0.9",
        "@types/pg": "^8.10.2",
        "@typescript-eslint/eslint-plugin": "^6.6.0",
        "@typescript-eslint/parser": "^6.6.0",
        "apidoc": "^1.2.0",
        "csv-parse": "^5.5.3",
        "csv-stringify": "^6.4.5",
        "dotenv": "^16.3.1",
        "eslint": "^8.48.0",
        "eslint-config-prettier": "^9.0.0",
        "eslint-config-standard-with-typescript": "^39.0.0",
        "eslint-plugin-import": "^2.28.1",
        "eslint-plugin-n": "^16.0.2",
        "eslint-plugin-promise": "^6.1.1",
        "newman": "^6.2.0",
        "nodemon": "^3.1.0",
        "prettier": "^3.0.3",
        "start-server-and-test": "^2.0.11",
        "ts-node": "^10.9.2",
        "typescript": "5.4.2"
    },
    "dependencies": {
        "@types/bcrypt": "^5.0.2",
        "bcrypt": "^5.1.1",
        "cors": "^2.8.5",
        "express": "^4.17.1",
        "jsonwebtoken": "^9.0.2",
        "pg": "^8.11.3"
    }
}<|MERGE_RESOLUTION|>--- conflicted
+++ resolved
@@ -2,14 +2,10 @@
     "name": "tcss460_node_express_template",
     "version": "1.0.0",
     "description": "Template for a node/express web service for TCSS 460",
-    "main": "build/index.js",
+    "main": "dist/app.js",
     "scripts": {
         "start": "node build/src/index.js",
-<<<<<<< HEAD
-        "postinstall": "npm run build",
-=======
         "postinstall": "tsc",
->>>>>>> e0605361
         "build": "tsc -p .",
         "dev": "nodemon -r dotenv/config src/index.ts",
         "local": "nodemon -r dotenv/config src/index.ts",
@@ -20,7 +16,7 @@
         "test:e2e": "start-server-and-test \"npm run local\" http://localhost:4001 \"npm run test:postman\"",
         "format:check": "prettier --check .",
         "format:write": "prettier --write .",
-        "deploy": "npm run build && git add . && git commit -m Heroku && git push heroku main",
+        "deploy": "git add . && git commit -m Heroku && git push heroku master",
         "docs": "apidoc -i src/ -o docs/",
         "docs:deploy": "npm run docs && git add docs/ && git commit -m 'Update API documentation' && git push origin main",
         "clean-books": "ts-node scripts/cleanBooks.ts"
